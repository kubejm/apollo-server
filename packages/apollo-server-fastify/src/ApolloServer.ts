--- conflicted
+++ resolved
@@ -40,25 +40,14 @@
     disableHealthCheck,
     onHealthCheck,
   }: ServerRegistration = {}) {
-<<<<<<< HEAD
     this.graphqlPath = path || '/graphql';
-    const promiseWillStart = this.willStart();
-
-    return async (app: FastifyInstance) => {
-      await promiseWillStart;
-
-=======
-    this.graphqlPath = path ? path : '/graphql';
 
     // In case the user didn't bother to call and await the `start` method, we
     // kick it off in the background (with any errors getting logged
     // and also rethrown from graphQLServerOptions during later requests).
     this.ensureStarting();
 
-    return async (
-      app: FastifyInstance<Server, IncomingMessage, ServerResponse>,
-    ) => {
->>>>>>> 8d45c2e3
+    return async (app: FastifyInstance) => {
       if (!disableHealthCheck) {
         app.get('/.well-known/apollo/server-health', async (request, reply) => {
           // Response follows https://tools.ietf.org/html/draft-inadarei-api-health-check-01
@@ -134,7 +123,9 @@
             method: ['GET', 'POST'],
             url: '/',
             preHandler: preHandlers,
-            handler: await graphqlFastify(this.createGraphQLServerOptions.bind(this)),
+            handler: await graphqlFastify(
+              this.createGraphQLServerOptions.bind(this),
+            ),
           });
         },
         {
