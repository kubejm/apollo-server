import {
  makeExecutableSchema,
  addMockFunctionsToSchema,
  GraphQLParseOptions,
} from 'graphql-tools';
import { Server as HttpServer } from 'http';
import loglevel from 'loglevel';
import {
  execute,
  GraphQLSchema,
  subscribe,
  ExecutionResult,
  GraphQLError,
  GraphQLFieldResolver,
  ValidationContext,
  FieldDefinitionNode,
  DocumentNode,
  isObjectType,
  isScalarType,
  isSchema,
} from 'graphql';
import { GraphQLExtension } from 'graphql-extensions';
import {
  InMemoryLRUCache,
  PrefixingKeyValueCache,
} from 'apollo-server-caching';
import {
  ApolloServerPlugin,
  GraphQLServiceContext,
} from 'apollo-server-plugin-base';
import runtimeSupportsUploads from './utils/runtimeSupportsUploads';

import {
  SubscriptionServer,
  ExecutionParams,
} from 'subscriptions-transport-ws';

import WebSocket from 'ws';

import { formatApolloErrors } from 'apollo-server-errors';
import {
  GraphQLServerOptions,
  PersistedQueryOptions,
} from './graphqlOptions';

import {
  Config,
  Context,
  ContextFunction,
  SubscriptionServerOptions,
  FileUploadOptions,
  PluginDefinition,
} from './types';

import { gql } from './index';

import {
  createPlaygroundOptions,
  PlaygroundRenderPageOptions,
} from './playground';

import { generateSchemaHash } from './utils/schemaHash';
import { isDirectiveDefined } from './utils/isDirectiveDefined';
import createSHA from './utils/createSHA';
import {
  processGraphQLRequest,
  GraphQLRequestContext,
  GraphQLRequest,
  APQ_CACHE_PREFIX,
} from './requestPipeline';

import { Headers } from 'apollo-server-env';
import { buildServiceDefinition } from '@apollographql/apollo-tools';
import { Logger, SchemaHash } from "apollo-server-types";
<<<<<<< HEAD
=======
import { getEngineApiKey, getEngineGraphVariant } from "apollo-engine-reporting/dist/agent";
>>>>>>> 60cd32d0

const NoIntrospection = (context: ValidationContext) => ({
  Field(node: FieldDefinitionNode) {
    if (node.name.value === '__schema' || node.name.value === '__type') {
      context.reportError(
        new GraphQLError(
          'GraphQL introspection is not allowed by Apollo Server, but the query contained __schema or __type. To enable introspection, pass introspection: true to ApolloServer in production',
          [node],
        ),
      );
    }
  },
});

function getEngineServiceId(engine: Config['engine'], logger: Logger): string | undefined {
  const engineApiKey = getEngineApiKey({engine, skipWarn: true, logger} );
  if (engineApiKey) {
    return engineApiKey.split(':', 2)[1];
  }

  return;
}

const forbidUploadsForTesting =
  process && process.env.NODE_ENV === 'test' && !runtimeSupportsUploads;

function approximateObjectSize<T>(obj: T): number {
  return Buffer.byteLength(JSON.stringify(obj), 'utf8');
}

type SchemaDerivedData = {
  // A store that, when enabled (default), will store the parsed and validated
  // versions of operations in-memory, allowing subsequent parses/validates
  // on the same operation to be executed immediately.
  documentStore?: InMemoryLRUCache<DocumentNode>;
  schema: GraphQLSchema;
  schemaHash: SchemaHash;
  extensions: Array<() => GraphQLExtension>;
};

export class ApolloServerBase {
  private logger: Logger;
  public subscriptionsPath?: string;
  public graphqlPath: string = '/graphql';
  public requestOptions: Partial<GraphQLServerOptions<any>> = Object.create(null);

  private context?: Context | ContextFunction;
  private engineReportingAgent?: import('apollo-engine-reporting').EngineReportingAgent;
  private engineServiceId?: string;
  private engineApiKeyHash?: string;
  protected plugins: ApolloServerPlugin[] = [];

  protected subscriptionServerOptions?: SubscriptionServerOptions;
  protected uploadsConfig?: FileUploadOptions;

  // set by installSubscriptionHandlers.
  private subscriptionServer?: SubscriptionServer;

  // the default version is specified in playground.ts
  protected playgroundOptions?: PlaygroundRenderPageOptions;

  private parseOptions: GraphQLParseOptions;
  private schemaDerivedData: Promise<SchemaDerivedData>;
  private config: Config;
  /** @deprecated: This is undefined for servers operating as gateways, and will be removed in a future release **/
  protected schema?: GraphQLSchema;
  private toDispose = new Set<() => void>();
  private experimental_approximateDocumentStoreMiB:
    Config['experimental_approximateDocumentStoreMiB'];

  // The constructor should be universal across all environments. All environment specific behavior should be set by adding or overriding methods
  constructor(config: Config) {
    if (!config) throw new Error('ApolloServer requires options.');
    this.config = config;
    const {
      context,
      resolvers,
      schema,
      schemaDirectives,
      modules,
      typeDefs,
      parseOptions = {},
      introspection,
      mocks,
      mockEntireSchema,
      extensions,
      engine,
      subscriptions,
      uploads,
      playground,
      plugins,
      gateway,
      experimental_approximateDocumentStoreMiB,
      ...requestOptions
    } = config;

    // Setup logging facilities
    if (config.logger) {
      this.logger = config.logger;
    } else {
      // If the user didn't provide their own logger, we'll initialize one.
      const loglevelLogger = loglevel.getLogger("apollo-server");

      // We don't do much logging in Apollo Server right now.  There's a notion
      // of a `debug` flag, but it doesn't do much besides change stack traces
      // in some error messages, but it would be odd for it to not introduce
      // debug or higher level errors (which includes `info`, if we happen to
      // start introducing those.  We'll default to `warn` as a sensible default
      // of things you'd probably want to be alerted to.
      if (this.config.debug === true) {
        loglevelLogger.setLevel(loglevel.levels.DEBUG);
      } else {
        loglevelLogger.setLevel(loglevel.levels.WARN);
      }

      this.logger = loglevelLogger;
    }

    if (gateway && (modules || schema || typeDefs || resolvers)) {
      throw new Error(
        'Cannot define both `gateway` and any of: `modules`, `schema`, `typeDefs`, or `resolvers`',
      );
    }

    this.parseOptions = parseOptions;
    this.context = context;

    // Plugins will be instantiated if they aren't already, and this.plugins
    // is populated accordingly.
    this.ensurePluginInstantiation(plugins);

    // While reading process.env is slow, a server should only be constructed
    // once per run, so we place the env check inside the constructor. If env
    // should be used outside of the constructor context, place it as a private
    // or protected field of the class instead of a global. Keeping the read in
    // the constructor enables testing of different environments
    const isDev = process.env.NODE_ENV !== 'production';

    // if this is local dev, introspection should turned on
    // in production, we can manually turn introspection on by passing {
    // introspection: true } to the constructor of ApolloServer
    if (
      (typeof introspection === 'boolean' && !introspection) ||
      (introspection === undefined && !isDev)
    ) {
      const noIntro = [NoIntrospection];
      requestOptions.validationRules = requestOptions.validationRules
        ? requestOptions.validationRules.concat(noIntro)
        : noIntro;
    }

    if (requestOptions.cacheControl !== false) {
      if (
        typeof requestOptions.cacheControl === 'boolean' &&
        requestOptions.cacheControl === true
      ) {
        // cacheControl: true means that the user needs the cache-control
        // extensions. This means we are running the proxy, so we should not
        // strip out the cache control extension and not add cache-control headers
        requestOptions.cacheControl = {
          stripFormattedExtensions: false,
          calculateHttpHeaders: false,
          defaultMaxAge: 0,
        };
      } else {
        // Default behavior is to run default header calculation and return
        // no cacheControl extensions
        requestOptions.cacheControl = {
          stripFormattedExtensions: true,
          calculateHttpHeaders: true,
          defaultMaxAge: 0,
          ...requestOptions.cacheControl,
        };
      }
    }

    if (!requestOptions.cache) {
      requestOptions.cache = new InMemoryLRUCache();
    }

    if (requestOptions.persistedQueries !== false) {
      const {
        cache: apqCache = requestOptions.cache!,
        ...apqOtherOptions
      } = requestOptions.persistedQueries || Object.create(null);

      requestOptions.persistedQueries = {
        cache: new PrefixingKeyValueCache(apqCache, APQ_CACHE_PREFIX),
        ...apqOtherOptions,
      };
    } else {
      // the user does not want to use persisted queries, so we remove the field
      delete requestOptions.persistedQueries;
    }

    this.requestOptions = requestOptions as GraphQLServerOptions;

    if (uploads !== false && !forbidUploadsForTesting) {
      if (this.supportsUploads()) {
        if (!runtimeSupportsUploads) {
          printNodeFileUploadsMessage(this.logger);
          throw new Error(
            '`graphql-upload` is no longer supported on Node.js < v8.5.0.  ' +
              'See https://bit.ly/gql-upload-node-6.',
          );
        }

        if (uploads === true || typeof uploads === 'undefined') {
          this.uploadsConfig = {};
        } else {
          this.uploadsConfig = uploads;
        }
        //This is here to check if uploads is requested without support. By
        //default we enable them if supported by the integration
      } else if (uploads) {
        throw new Error(
          'This implementation of ApolloServer does not support file uploads because the environment cannot accept multi-part forms',
        );
      }
    }

    if (engine && typeof engine === 'object') {
      // Use the `ApolloServer` logger unless a more granular logger is set.
      if (!engine.logger) {
        engine.logger = this.logger;
      }

      // Normalize the legacy option maskErrorDetails.
      if (engine.maskErrorDetails && engine.rewriteError) {
        throw new Error("Can't set both maskErrorDetails and rewriteError!");
      } else if (
        engine.rewriteError &&
        typeof engine.rewriteError !== 'function'
      ) {
        throw new Error('rewriteError must be a function');
      } else if (engine.maskErrorDetails) {
        engine.rewriteError = () => new GraphQLError('<masked>');
        delete engine.maskErrorDetails;
      }
    }

    // In an effort to avoid over-exposing the API key itself, extract the
    // service ID from the API key for plugins which only needs service ID.
    // The truthiness of this value can also be used in other forks of logic
    // related to Engine, as is the case with EngineReportingAgent just below.
    this.engineServiceId = getEngineServiceId(engine, this.logger);
    const apiKey = getEngineApiKey({engine, skipWarn: true, logger: this.logger});
    if (apiKey) {
      this.engineApiKeyHash = createSHA('sha512')
        .update(apiKey)
        .digest('hex');
    }

    if (this.engineServiceId) {
      const { EngineReportingAgent } = require('apollo-engine-reporting');
      this.engineReportingAgent = new EngineReportingAgent(
        typeof engine === 'object' ? engine : Object.create({
          logger: this.logger,
        }),
      );
      // Don't add the extension here (we want to add it later in generateSchemaDerivedData).
    }

    if (gateway && subscriptions !== false) {
      // TODO: this could be handled by adjusting the typings to keep gateway configs and non-gateway configs separate.
      throw new Error(
        [
          'Subscriptions are not yet compatible with the gateway.',
          "Set `subscriptions: false` in Apollo Server's constructor to",
          'explicitly disable subscriptions (which are on by default)',
          'and allow for gateway functionality.',
        ].join(' '),
      );
    } else if (subscriptions !== false) {
      if (this.supportsSubscriptions()) {
        if (subscriptions === true || typeof subscriptions === 'undefined') {
          this.subscriptionServerOptions = {
            path: this.graphqlPath,
          };
        } else if (typeof subscriptions === 'string') {
          this.subscriptionServerOptions = { path: subscriptions };
        } else {
          this.subscriptionServerOptions = {
            path: this.graphqlPath,
            ...subscriptions,
          };
        }
        // This is part of the public API.
        this.subscriptionsPath = this.subscriptionServerOptions.path;

        //This is here to check if subscriptions are requested without support. By
        //default we enable them if supported by the integration
      } else if (subscriptions) {
        throw new Error(
          'This implementation of ApolloServer does not support GraphQL subscriptions.',
        );
      }
    }

    this.playgroundOptions = createPlaygroundOptions(playground);

    // TODO: This is a bit nasty because the subscription server needs this.schema synchronously, for reasons of backwards compatibility.
    const _schema = this.initSchema();

    if (isSchema(_schema)) {
      const derivedData = this.generateSchemaDerivedData(_schema);
      this.schema = derivedData.schema;
      this.schemaDerivedData = Promise.resolve(derivedData);
    } else if (typeof _schema.then === 'function') {
      this.schemaDerivedData = _schema.then(schema =>
        this.generateSchemaDerivedData(schema),
      );
    } else {
      throw new Error("Unexpected error: Unable to resolve a valid GraphQLSchema.  Please file an issue with a reproduction of this error, if possible.");
    }
  }

  // used by integrations to synchronize the path with subscriptions, some
  // integrations do not have paths, such as lambda
  public setGraphQLPath(path: string) {
    this.graphqlPath = path;
  }

  private initSchema(): GraphQLSchema | Promise<GraphQLSchema> {
    const {
      gateway,
      engine,
      schema,
      modules,
      typeDefs,
      resolvers,
      schemaDirectives,
      parseOptions,
    } = this.config;
    if (gateway) {
      this.toDispose.add(
        // Store the unsubscribe handles, which are returned from
        // `onSchemaChange`, for later disposal when the server stops
        gateway.onSchemaChange(
          schema =>
            (this.schemaDerivedData = Promise.resolve(
              this.generateSchemaDerivedData(schema),
            )),
        ),
      );

      const graphVariant = getEngineGraphVariant(engine, this.logger);
      const engineConfig =
        this.engineApiKeyHash && this.engineServiceId
          ? {
              apiKeyHash: this.engineApiKeyHash,
              graphId: this.engineServiceId,
              ...(graphVariant && { graphVariant }),
            }
          : undefined;

      // Set the executor whether the gateway 'load' call succeeds or not.
      // If the schema becomes available eventually (after a setInterval retry)
      // this executor will still be necessary in order to be able to support
      // a federated schema!
      this.requestOptions.executor = gateway.executor;

      return gateway.load({ engine: engineConfig })
        .then(config => config.schema)
        .catch(err => {
          // We intentionally do not re-throw the exact error from the gateway
          // configuration as it may contain implementation details and this
          // error will propagate to the client. We will, however, log the error
          // for observation in the logs.
          const message = "This data graph is missing a valid configuration.";
          this.logger.error(message + " " + (err && err.message || err));
          throw new Error(
            message + " More details may be available in the server logs.");
        });
    }

    let constructedSchema: GraphQLSchema;
    if (schema) {
      constructedSchema = schema;
    } else if (modules) {
      const { schema, errors } = buildServiceDefinition(modules);
      if (errors && errors.length > 0) {
        throw new Error(errors.map(error => error.message).join('\n\n'));
      }
      constructedSchema = schema!;
    } else {
      if (!typeDefs) {
        throw Error(
          'Apollo Server requires either an existing schema, modules or typeDefs',
        );
      }

      const augmentedTypeDefs = Array.isArray(typeDefs) ? typeDefs : [typeDefs];

      // We augment the typeDefs with the @cacheControl directive and associated
      // scope enum, so makeExecutableSchema won't fail SDL validation

      if (!isDirectiveDefined(augmentedTypeDefs, 'cacheControl')) {
        augmentedTypeDefs.push(
          gql`
            enum CacheControlScope {
              PUBLIC
              PRIVATE
            }

            directive @cacheControl(
              maxAge: Int
              scope: CacheControlScope
            ) on FIELD_DEFINITION | OBJECT | INTERFACE
          `,
        );
      }

      if (this.uploadsConfig) {
        const { GraphQLUpload } = require('graphql-upload');
        if (Array.isArray(resolvers)) {
          if (resolvers.every(resolver => !resolver.Upload)) {
            resolvers.push({ Upload: GraphQLUpload });
          }
        } else {
          if (resolvers && !resolvers.Upload) {
            resolvers.Upload = GraphQLUpload;
          }
        }

        // We augment the typeDefs with the Upload scalar, so typeDefs that
        // don't include it won't fail
        augmentedTypeDefs.push(
          gql`
            scalar Upload
          `,
        );
      }

      constructedSchema = makeExecutableSchema({
        typeDefs: augmentedTypeDefs,
        schemaDirectives,
        resolvers,
        parseOptions,
      });
    }

    return constructedSchema;
  }

  private generateSchemaDerivedData(schema: GraphQLSchema): SchemaDerivedData {
    const schemaHash = generateSchemaHash(schema!);

    const { mocks, mockEntireSchema, extensions: _extensions } = this.config;

    if (mocks || (typeof mockEntireSchema !== 'undefined' && mocks !== false)) {
      addMockFunctionsToSchema({
        schema,
        mocks:
          typeof mocks === 'boolean' || typeof mocks === 'undefined'
            ? {}
            : mocks,
        preserveResolvers:
          typeof mockEntireSchema === 'undefined' ? false : !mockEntireSchema,
      });
    }

    const extensions = [];

    const schemaIsFederated = this.schemaIsFederated(schema);
    const { engine } = this.config;
    // Keep this extension second so it wraps everything, except error formatting
    if (this.engineReportingAgent) {
      if (schemaIsFederated) {
        // XXX users can configure a federated Apollo Server to send metrics, but the
        // Gateway should be responsible for that. It's possible that users are running
        // their own gateway or running a federated service on its own. Nonetheless, in
        // the likely case it was accidental, we warn users that they should only report
        // metrics from the Gateway.
        this.logger.warn(
          "It looks like you're running a federated schema and you've configured your service " +
            'to report metrics to Apollo Graph Manager. You should only configure your Apollo gateway ' +
            'to report metrics to Apollo Graph Manager.',
        );
      }
      extensions.push(() =>
        this.engineReportingAgent!.newExtension(schemaHash),
      );
    } else if (engine !== false && schemaIsFederated) {
      // We haven't configured this app to use Engine directly. But it looks like
      // we are a federated service backend, so we should be capable of including
      // our trace in a response extension if we are asked to by the gateway.
      const {
        EngineFederatedTracingExtension,
      } = require('apollo-engine-reporting');
      const rewriteError =
        engine && typeof engine === 'object' ? engine.rewriteError : undefined;
      extensions.push(
        () => new EngineFederatedTracingExtension({ rewriteError }),
      );
    }

    // Note: doRunQuery will add its own extensions if you set tracing,
    // or cacheControl.
    extensions.push(...(_extensions || []));

    // Initialize the document store.  This cannot currently be disabled.
    const documentStore = this.initializeDocumentStore();

    return {
      schema,
      schemaHash,
      extensions,
      documentStore,
    };
  }

  protected async willStart() {
    try {
      var { schema, schemaHash } = await this.schemaDerivedData;
    } catch (err) {
      // The `schemaDerivedData` can throw if the Promise it points to does not
      // resolve with a `GraphQLSchema`. As errors from `willStart` are start-up
      // errors, other Apollo middleware after us will not be called, including
      // our health check, CORS, etc.
      //
      // Returning here allows the integration's other Apollo middleware to
      // function properly in the event of a failure to obtain the data graph
      // configuration from the gateway's `load` method during initialization.
      return;
    }

    const service: GraphQLServiceContext = {
      logger: this.logger,
      schema: schema,
      schemaHash: schemaHash,
      engine: {
        serviceID: this.engineServiceId,
        apiKeyHash: this.engineApiKeyHash,
      },
    };

    // The `persistedQueries` attribute on the GraphQLServiceContext was
    // originally used by the operation registry, which shared the cache with
    // it.  This is no longer the case.  However, while we are continuing to
    // expand the support of the interface for `persistedQueries`, e.g. with
    // additions like https://github.com/apollographql/apollo-server/pull/3623,
    // we don't want to continually expand the API surface of what we expose
    // to the plugin API.   In this particular case, it certainly doesn't need
    // to get the `ttl` default value which are intended for APQ only.
    if (this.requestOptions.persistedQueries?.cache) {
      service.persistedQueries = {
        cache: this.requestOptions.persistedQueries.cache,
      }
    }

    await Promise.all(
      this.plugins.map(
        plugin =>
          plugin.serverWillStart &&
          plugin.serverWillStart(service),
      ),
    );
  }

  public async stop() {
    this.toDispose.forEach(dispose => dispose());
    if (this.subscriptionServer) await this.subscriptionServer.close();
    if (this.engineReportingAgent) {
      this.engineReportingAgent.stop();
      await this.engineReportingAgent.sendAllReports();
    }
  }

  public installSubscriptionHandlers(server: HttpServer | WebSocket.Server) {
    if (!this.subscriptionServerOptions) {
      if (this.config.gateway) {
        throw Error(
          'Subscriptions are not supported when operating as a gateway',
        );
      }
      if (this.supportsSubscriptions()) {
        throw Error(
          'Subscriptions are disabled, due to subscriptions set to false in the ApolloServer constructor',
        );
      } else {
        throw Error(
          'Subscriptions are not supported, choose an integration, such as apollo-server-express that allows persistent connections',
        );
      }
    }
    const { SubscriptionServer } = require('subscriptions-transport-ws');
    const {
      onDisconnect,
      onConnect,
      keepAlive,
      path,
    } = this.subscriptionServerOptions;

    // TODO: This shouldn't use this.schema, as it is deprecated in favor of the schemaDerivedData promise.
    const schema = this.schema;
    if (this.schema === undefined)
      throw new Error(
        'Schema undefined during creation of subscription server.',
      );

    this.subscriptionServer = SubscriptionServer.create(
      {
        schema,
        execute,
        subscribe,
        onConnect: onConnect
          ? onConnect
          : (connectionParams: Object) => ({ ...connectionParams }),
        onDisconnect: onDisconnect,
        onOperation: async (
          message: { payload: any },
          connection: ExecutionParams,
        ) => {
          connection.formatResponse = (value: ExecutionResult) => ({
            ...value,
            errors:
              value.errors &&
              formatApolloErrors([...value.errors], {
                formatter: this.requestOptions.formatError,
                debug: this.requestOptions.debug,
              }),
          });

          connection.formatError = this.requestOptions.formatError;

          let context: Context = this.context ? this.context : { connection };

          try {
            context =
              typeof this.context === 'function'
                ? await this.context({ connection, payload: message.payload })
                : context;
          } catch (e) {
            throw formatApolloErrors([e], {
              formatter: this.requestOptions.formatError,
              debug: this.requestOptions.debug,
            })[0];
          }

          return { ...connection, context };
        },
        keepAlive,
      },
      server instanceof WebSocket.Server
        ? server
        : {
            server,
            path,
          },
    );
  }

  protected supportsSubscriptions(): boolean {
    return false;
  }

  protected supportsUploads(): boolean {
    return false;
  }

  // Returns true if it appears that the schema was returned from
  // @apollo/federation's buildFederatedSchema. This strategy avoids depending
  // explicitly on @apollo/federation or relying on something that might not
  // survive transformations like monkey-patching a boolean field onto the
  // schema.
  //
  // The only thing this is used for is determining whether traces should be
  // added to responses if requested with an HTTP header; if there's a false
  // positive, that feature can be disabled by specifying `engine: false`.
  private schemaIsFederated(schema: GraphQLSchema): boolean {
    const serviceType = schema.getType('_Service');
    if (!(serviceType && isObjectType(serviceType))) {
      return false;
    }
    const sdlField = serviceType.getFields().sdl;
    if (!sdlField) {
      return false;
    }
    const sdlFieldType = sdlField.type;
    if (!isScalarType(sdlFieldType)) {
      return false;
    }
    return sdlFieldType.name == 'String';
  }

  private ensurePluginInstantiation(plugins: PluginDefinition[] = []): void {
    const pluginsToInit: PluginDefinition[] = [];

    // Internal plugins should be added to `pluginsToInit` here.
    // User's plugins, provided as an argument to this method, will be added
    // at the end of that list so they take precedence.
    // A follow-up commit will actually introduce this.

    pluginsToInit.push(...plugins);
    this.plugins = pluginsToInit.map(plugin => {
      if (typeof plugin === 'function') {
        return plugin();
      }
      return plugin;
    });
  }

  private initializeDocumentStore(): InMemoryLRUCache<DocumentNode> {
    return new InMemoryLRUCache<DocumentNode>({
      // Create ~about~ a 30MiB InMemoryLRUCache.  This is less than precise
      // since the technique to calculate the size of a DocumentNode is
      // only using JSON.stringify on the DocumentNode (and thus doesn't account
      // for unicode characters, etc.), but it should do a reasonable job at
      // providing a caching document store for most operations.
      maxSize:
        Math.pow(2, 20) *
        (this.experimental_approximateDocumentStoreMiB || 30),
      sizeCalculator: approximateObjectSize,
    });
  }

  // This function is used by the integrations to generate the graphQLOptions
  // from an object containing the request and other integration specific
  // options
  protected async graphQLServerOptions(
    integrationContextArgument?: Record<string, any>,
  ): Promise<GraphQLServerOptions> {
    const {
      schema,
      schemaHash,
      documentStore,
      extensions,
    } = await this.schemaDerivedData;

    let context: Context = this.context ? this.context : {};

    try {
      context =
        typeof this.context === 'function'
          ? await this.context(integrationContextArgument || {})
          : context;
    } catch (error) {
      // Defer context error resolution to inside of runQuery
      context = () => {
        throw error;
      };
    }

    return {
      schema,
      schemaHash,
      logger: this.logger,
      plugins: this.plugins,
      documentStore,
      extensions,
      context,
      // Allow overrides from options. Be explicit about a couple of them to
      // avoid a bad side effect of the otherwise useful noUnusedLocals option
      // (https://github.com/Microsoft/TypeScript/issues/21673).
      persistedQueries: this.requestOptions
        .persistedQueries as PersistedQueryOptions,
      fieldResolver: this.requestOptions.fieldResolver as GraphQLFieldResolver<
        any,
        any
      >,
      parseOptions: this.parseOptions,
      reporting: !!this.engineReportingAgent,
      ...this.requestOptions,
    };
  }

  public async executeOperation(request: GraphQLRequest) {
    const options = await this.graphQLServerOptions();

    if (typeof options.context === 'function') {
      options.context = (options.context as () => never)();
    }

    const requestCtx: GraphQLRequestContext = {
      logger: this.logger,
      schema: options.schema,
      schemaHash: options.schemaHash,
      request,
      context: options.context || Object.create(null),
      cache: options.cache!,
      response: {
        http: {
          headers: new Headers(),
        },
      },
    };

    return processGraphQLRequest(options, requestCtx);
  }
}

function printNodeFileUploadsMessage(logger: Logger) {
  logger.error(
    [
      '*****************************************************************',
      '*                                                               *',
      '* ERROR! Manual intervention is necessary for Node.js < v8.5.0! *',
      '*                                                               *',
      '*****************************************************************',
      '',
      'The third-party `graphql-upload` package, which is used to implement',
      'file uploads in Apollo Server 2.x, no longer supports Node.js LTS',
      'versions prior to Node.js v8.5.0.',
      '',
      'Deployments which NEED file upload capabilities should update to',
      'Node.js >= v8.5.0 to continue using uploads.',
      '',
      'If this server DOES NOT NEED file uploads and wishes to continue',
      'using this version of Node.js, uploads can be disabled by adding:',
      '',
      '  uploads: false,',
      '',
      '...to the options for Apollo Server and re-deploying the server.',
      '',
      'For more information, see https://bit.ly/gql-upload-node-6.',
      '',
    ].join('\n'),
  );
}<|MERGE_RESOLUTION|>--- conflicted
+++ resolved
@@ -72,10 +72,7 @@
 import { Headers } from 'apollo-server-env';
 import { buildServiceDefinition } from '@apollographql/apollo-tools';
 import { Logger, SchemaHash } from "apollo-server-types";
-<<<<<<< HEAD
-=======
 import { getEngineApiKey, getEngineGraphVariant } from "apollo-engine-reporting/dist/agent";
->>>>>>> 60cd32d0
 
 const NoIntrospection = (context: ValidationContext) => ({
   Field(node: FieldDefinitionNode) {
