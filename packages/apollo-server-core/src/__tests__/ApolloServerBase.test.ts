--- conflicted
+++ resolved
@@ -1,12 +1,8 @@
 import { ApolloServerBase } from '../ApolloServer';
 import { buildServiceDefinition } from '@apollographql/apollo-tools';
 import gql from 'graphql-tag';
-<<<<<<< HEAD
-=======
-import { Logger } from 'apollo-server-types';
 import { ApolloServerPlugin } from 'apollo-server-plugin-base';
 import type { GraphQLSchema } from 'graphql';
->>>>>>> 8d45c2e3
 
 const typeDefs = gql`
   type Query {
@@ -71,8 +67,6 @@
     );
   });
 });
-<<<<<<< HEAD
-=======
 
 describe('ApolloServerBase start', () => {
   const failToStartPlugin: ApolloServerPlugin = {
@@ -126,7 +120,6 @@
   });
 });
 
->>>>>>> 8d45c2e3
 describe('ApolloServerBase executeOperation', () => {
   it('returns error information without details by default', async () => {
     const server = new ApolloServerBase({
