import {
  GraphQLSchema,
  GraphQLFieldResolver,
  specifiedRules,
  DocumentNode,
  getOperationAST,
  ExecutionArgs,
  GraphQLError,
  GraphQLFormattedError,
  validate as graphqlValidate,
  parse as graphqlParse,
  execute as graphqlExecute,
} from 'graphql';
import {
  GraphQLExtension,
  GraphQLExtensionStack,
  enableGraphQLExtensions,
} from 'graphql-extensions';
import { DataSource } from 'apollo-datasource';
import { PersistedQueryOptions } from './graphqlOptions';
import {
  symbolExecutionDispatcherWillResolveField,
  enablePluginsForSchemaResolvers,
  symbolUserFieldResolver,
} from "./utils/schemaInstrumentation"
<<<<<<< HEAD
import { TracingExtension } from 'apollo-tracing';
=======
import {
  CacheControlExtension,
  CacheControlExtensionOptions,
} from 'apollo-cache-control';
>>>>>>> 13bf447b
import {
  ApolloError,
  fromGraphQLError,
  SyntaxError,
  ValidationError,
  PersistedQueryNotSupportedError,
  PersistedQueryNotFoundError,
  formatApolloErrors,
} from 'apollo-server-errors';
import {
  GraphQLRequest,
  GraphQLResponse,
  GraphQLRequestContext,
  GraphQLExecutor,
  GraphQLExecutionResult,
  InvalidGraphQLRequestError,
  ValidationRule,
  WithRequired,
} from 'apollo-server-types';
import {
  ApolloServerPlugin,
  GraphQLRequestListener,
  GraphQLRequestContextDidResolveSource,
  GraphQLRequestContextExecutionDidStart,
  GraphQLRequestContextResponseForOperation,
  GraphQLRequestContextDidResolveOperation,
  GraphQLRequestContextParsingDidStart,
  GraphQLRequestContextValidationDidStart,
  GraphQLRequestContextWillSendResponse,
  GraphQLRequestContextDidEncounterErrors,
  GraphQLRequestExecutionListener,
} from 'apollo-server-plugin-base';

import { Dispatcher } from './utils/dispatcher';
import {
  InMemoryLRUCache,
  KeyValueCache,
  PrefixingKeyValueCache,
} from 'apollo-server-caching';
import { GraphQLParseOptions } from 'graphql-tools';

export {
  GraphQLRequest,
  GraphQLResponse,
  GraphQLRequestContext,
  InvalidGraphQLRequestError,
};

import createSHA from './utils/createSHA';
import { HttpQueryError } from './runHttpQuery';

export const APQ_CACHE_PREFIX = 'apq:';

function computeQueryHash(query: string) {
  return createSHA('sha256')
    .update(query)
    .digest('hex');
}

export interface GraphQLRequestPipelineConfig<TContext> {
  schema: GraphQLSchema;

  rootValue?: ((document: DocumentNode) => any) | any;
  validationRules?: ValidationRule[];
  executor?: GraphQLExecutor;
  fieldResolver?: GraphQLFieldResolver<any, TContext>;

  dataSources?: () => DataSources<TContext>;

  extensions?: Array<() => GraphQLExtension>;
  persistedQueries?: PersistedQueryOptions;

  formatError?: (error: GraphQLError) => GraphQLFormattedError;
  formatResponse?: (
    response: GraphQLResponse | null,
    requestContext: GraphQLRequestContext<TContext>,
  ) => GraphQLResponse;

  plugins?: ApolloServerPlugin[];
  documentStore?: InMemoryLRUCache<DocumentNode>;

  parseOptions?: GraphQLParseOptions;
}

export type DataSources<TContext> = {
  [name: string]: DataSource<TContext>;
};

type Mutable<T> = { -readonly [P in keyof T]: T[P] };

export async function processGraphQLRequest<TContext>(
  config: GraphQLRequestPipelineConfig<TContext>,
  requestContext: Mutable<GraphQLRequestContext<TContext>>,
): Promise<GraphQLResponse> {
  // For legacy reasons, this exported method may exist without a `logger` on
  // the context.  We'll need to make sure we account for that, even though
  // all of our own machinery will certainly set it now.
  const logger = requestContext.logger || console;

  const extensionStack = initializeExtensionStack();
  (requestContext.context as any)._extensionStack = extensionStack;

  const dispatcher = initializeRequestListenerDispatcher();
  await initializeDataSources();

  const metrics = requestContext.metrics || Object.create(null);
  if (!requestContext.metrics) {
    requestContext.metrics = metrics;
  }

  const request = requestContext.request;

  let { query, extensions } = request;

  let queryHash: string;

  let persistedQueryCache: KeyValueCache | undefined;
  metrics.persistedQueryHit = false;
  metrics.persistedQueryRegister = false;

  if (extensions && extensions.persistedQuery) {
    // It looks like we've received a persisted query. Check if we
    // support them.
    if (!config.persistedQueries || !config.persistedQueries.cache) {
      return await emitErrorAndThrow(new PersistedQueryNotSupportedError());
    } else if (extensions.persistedQuery.version !== 1) {
      return await emitErrorAndThrow(
        new InvalidGraphQLRequestError('Unsupported persisted query version'));
    }

    // We'll store a reference to the persisted query cache so we can actually
    // do the write at a later point in the request pipeline processing.
    persistedQueryCache = config.persistedQueries.cache;

    // This is a bit hacky, but if `config` came from direct use of the old
    // apollo-server 1.0-style middleware (graphqlExpress etc, not via the
    // ApolloServer class), it won't have been converted to
    // PrefixingKeyValueCache yet.
    if (!(persistedQueryCache instanceof PrefixingKeyValueCache)) {
      persistedQueryCache = new PrefixingKeyValueCache(
        persistedQueryCache,
        APQ_CACHE_PREFIX,
      );
    }

    queryHash = extensions.persistedQuery.sha256Hash;

    if (query === undefined) {
      query = await persistedQueryCache.get(queryHash);
      if (query) {
        metrics.persistedQueryHit = true;
      } else {
        return await emitErrorAndThrow(new PersistedQueryNotFoundError());
      }
    } else {
      const computedQueryHash = computeQueryHash(query);

      if (queryHash !== computedQueryHash) {
        return await emitErrorAndThrow(
          new InvalidGraphQLRequestError('provided sha does not match query'));
      }

      // We won't write to the persisted query cache until later.
      // Deferring the writing gives plugins the ability to "win" from use of
      // the cache, but also have their say in whether or not the cache is
      // written to (by interrupting the request with an error).
      metrics.persistedQueryRegister = true;
    }
  } else if (query) {
    // FIXME: We'll compute the APQ query hash to use as our cache key for
    // now, but this should be replaced with the new operation ID algorithm.
    queryHash = computeQueryHash(query);
  } else {
    return await emitErrorAndThrow(
      new InvalidGraphQLRequestError('Must provide query string.'));
  }

  requestContext.queryHash = queryHash;
  requestContext.source = query;

  // Let the plugins know that we now have a STRING of what we hope will
  // parse and validate into a document we can execute on.  Unless we have
  // retrieved this from our APQ cache, there's no guarantee that it is
  // syntactically correct, so this string should not be trusted as a valid
  // document until after it's parsed and validated.
  await dispatcher.invokeHookAsync(
    'didResolveSource',
    requestContext as GraphQLRequestContextDidResolveSource<TContext>,
  );

  const requestDidEnd = extensionStack.requestDidStart({
    request: request.http!,
    queryString: request.query,
    operationName: request.operationName,
    variables: request.variables,
    extensions: request.extensions,
    context: requestContext.context,
    persistedQueryHit: metrics.persistedQueryHit,
    persistedQueryRegister: metrics.persistedQueryRegister,
    requestContext: requestContext as WithRequired<
      typeof requestContext,
      'metrics' | 'queryHash'
    >,
  });

  try {
    // If we're configured with a document store (by default, we are), we'll
    // utilize the operation's hash to lookup the AST from the previously
    // parsed-and-validated operation.  Failure to retrieve anything from the
    // cache just means we're committed to doing the parsing and validation.
    if (config.documentStore) {
      try {
        requestContext.document = await config.documentStore.get(queryHash);
      } catch (err) {
        logger.warn(
          'An error occurred while attempting to read from the documentStore. '
          + (err && err.message) || err,
        );
      }
    }

    // If we still don't have a document, we'll need to parse and validate it.
    // With success, we'll attempt to save it into the store for future use.
    if (!requestContext.document) {
      const parsingDidEnd = await dispatcher.invokeDidStartHook(
        'parsingDidStart',
        requestContext as GraphQLRequestContextParsingDidStart<TContext>,
      );

      try {
        requestContext.document = parse(query, config.parseOptions);
        parsingDidEnd();
      } catch (syntaxError) {
        parsingDidEnd(syntaxError);
        return await sendErrorResponse(syntaxError, SyntaxError);
      }

      const validationDidEnd = await dispatcher.invokeDidStartHook(
        'validationDidStart',
        requestContext as GraphQLRequestContextValidationDidStart<TContext>,
      );

      const validationErrors = validate(requestContext.document);

      if (validationErrors.length === 0) {
        validationDidEnd();
      } else {
        validationDidEnd(validationErrors);
        return await sendErrorResponse(validationErrors, ValidationError);
      }

      if (config.documentStore) {
        // The underlying cache store behind the `documentStore` returns a
        // `Promise` which is resolved (or rejected), eventually, based on the
        // success or failure (respectively) of the cache save attempt.  While
        // it's certainly possible to `await` this `Promise`, we don't care about
        // whether or not it's successful at this point.  We'll instead proceed
        // to serve the rest of the request and just hope that this works out.
        // If it doesn't work, the next request will have another opportunity to
        // try again.  Errors will surface as warnings, as appropriate.
        //
        // While it shouldn't normally be necessary to wrap this `Promise` in a
        // `Promise.resolve` invocation, it seems that the underlying cache store
        // is returning a non-native `Promise` (e.g. Bluebird, etc.).
        Promise.resolve(
          config.documentStore.set(queryHash, requestContext.document),
        ).catch(err =>
          logger.warn(
            'Could not store validated document. ' +
            (err && err.message) || err
          )
        );
      }
    }

    // FIXME: If we want to guarantee an operation has been set when invoking
    // `willExecuteOperation` and executionDidStart`, we need to throw an
    // error here and not leave this to `buildExecutionContext` in
    // `graphql-js`.
    const operation = getOperationAST(
      requestContext.document,
      request.operationName,
    );

    requestContext.operation = operation || undefined;
    // We'll set `operationName` to `null` for anonymous operations.  Note that
    // apollo-engine-reporting relies on the fact that the requestContext passed
    // to requestDidStart is mutated to add this field before requestDidEnd is
    // called
    requestContext.operationName =
      (operation && operation.name && operation.name.value) || null;

    try {
      await dispatcher.invokeHookAsync(
        'didResolveOperation',
        requestContext as GraphQLRequestContextDidResolveOperation<TContext>,
      );
    } catch (err) {
      // XXX: The HttpQueryError is special-cased here because we currently
      // depend on `throw`-ing an error from the `didResolveOperation` hook
      // we've implemented in `runHttpQuery.ts`'s `checkOperationPlugin`:
      // https://git.io/fj427.  This could be perceived as a feature, but
      // for the time-being this just maintains existing behavior for what
      // happens when `throw`-ing an `HttpQueryError` in `didResolveOperation`.
      if (err instanceof HttpQueryError) {
        // In order to report this error reliably to the request pipeline, we'll
        // have to regenerate it with the original error message and stack for
        // the purposes of the `didEncounterErrors` life-cycle hook (which
        // expects `GraphQLError`s), but still throw the `HttpQueryError`, so
        // the appropriate status code is enforced by `runHttpQuery.ts`.
        const graphqlError = new GraphQLError(err.message);
        graphqlError.stack = err.stack;
        await didEncounterErrors([graphqlError]);
        throw err;
      }
      return await sendErrorResponse(err);
    }

    // Now that we've gone through the pre-execution phases of the request
    // pipeline, and given plugins appropriate ability to object (by throwing
    // an error) and not actually write, we'll write to the cache if it was
    // determined earlier in the request pipeline that we should do so.
    if (metrics.persistedQueryRegister && persistedQueryCache) {
      Promise.resolve(
        persistedQueryCache.set(
          queryHash,
          query,
          config.persistedQueries &&
            typeof config.persistedQueries.ttl !== 'undefined'
            ? {
                ttl: config.persistedQueries.ttl,
              }
            : Object.create(null),
        ),
      ).catch(logger.warn);
    }

    let response: GraphQLResponse | null = await dispatcher.invokeHooksUntilNonNull(
      'responseForOperation',
      requestContext as GraphQLRequestContextResponseForOperation<TContext>,
    );
    if (response == null) {
      // This execution dispatcher code is duplicated in `pluginTestHarness`
      // right now.

      const executionListeners: GraphQLRequestExecutionListener<TContext>[] = [];
      dispatcher.invokeHookSync(
        'executionDidStart',
        requestContext as GraphQLRequestContextExecutionDidStart<TContext>,
      ).forEach(executionListener => {
        if (typeof executionListener === 'function') {
          executionListeners.push({
            executionDidEnd: executionListener,
          });
        } else if (typeof executionListener === 'object') {
          executionListeners.push(executionListener);
        }
      });

      const executionDispatcher = new Dispatcher(executionListeners);

      // Create a callback that will trigger the execution dispatcher's
      // `willResolveField` hook.  We will attach this to the context on a
      // symbol so it can be invoked by our `wrapField` method during execution.
      const invokeWillResolveField: GraphQLRequestExecutionListener<
        TContext
      >['willResolveField'] = (...args) =>
          executionDispatcher.invokeDidStartHook('willResolveField', ...args);

      Object.defineProperty(
        requestContext.context,
        symbolExecutionDispatcherWillResolveField,
        { value: invokeWillResolveField }
      );

      // If the user has provided a custom field resolver, we will attach
      // it to the context so we can still invoke it after we've wrapped the
      // fields with `wrapField` within `enablePluginsForSchemaResolvers` of
      // the `schemaInstrumentation` module.
      if (config.fieldResolver) {
        Object.defineProperty(
          requestContext.context,
          symbolUserFieldResolver,
          { value: config.fieldResolver }
        );
      }

      // If the schema is already enabled, this is a no-op.  Otherwise, the
      // schema will be augmented so it is able to invoke willResolveField.
      enablePluginsForSchemaResolvers(config.schema);

      try {
        const result = await execute(
          requestContext as GraphQLRequestContextExecutionDidStart<TContext>,
        );

        if (result.errors) {
          await didEncounterErrors(result.errors);
        }

        response = {
          ...result,
          errors: result.errors ? formatErrors(result.errors) : undefined,
        };

        executionDispatcher.reverseInvokeHookSync("executionDidEnd");
      } catch (executionError) {
        executionDispatcher.reverseInvokeHookSync("executionDidEnd", executionError);
        return await sendErrorResponse(executionError);
      }
    }

    const formattedExtensions = extensionStack.format();
    if (Object.keys(formattedExtensions).length > 0) {
      response.extensions = formattedExtensions;
    }

    if (config.formatResponse) {
      const formattedResponse: GraphQLResponse | null = config.formatResponse(
        response,
        requestContext,
      );
      if (formattedResponse != null) {
        response = formattedResponse;
      }
    }

    return sendResponse(response);
  } finally {
    requestDidEnd();
  }

  function parse(
    query: string,
    parseOptions?: GraphQLParseOptions,
  ): DocumentNode {
    const parsingDidEnd = extensionStack.parsingDidStart({
      queryString: query,
    });

    try {
      return graphqlParse(query, parseOptions);
    } finally {
      parsingDidEnd();
    }
  }

  function validate(document: DocumentNode): ReadonlyArray<GraphQLError> {
    let rules = specifiedRules;
    if (config.validationRules) {
      rules = rules.concat(config.validationRules);
    }

    const validationDidEnd = extensionStack.validationDidStart();

    try {
      return graphqlValidate(config.schema, document, rules);
    } finally {
      validationDidEnd();
    }
  }

  async function execute(
    requestContext: GraphQLRequestContextExecutionDidStart<TContext>,
  ): Promise<GraphQLExecutionResult> {
    const { request, document } = requestContext;

    const executionArgs: ExecutionArgs = {
      schema: config.schema,
      document,
      rootValue:
        typeof config.rootValue === 'function'
          ? config.rootValue(document)
          : config.rootValue,
      contextValue: requestContext.context,
      variableValues: request.variables,
      operationName: request.operationName,
      fieldResolver: config.fieldResolver,
    };

    const executionDidEnd = extensionStack.executionDidStart({
      executionArgs,
    });

    try {
      if (config.executor) {
        // XXX Nothing guarantees that the only errors thrown or returned
        // in result.errors are GraphQLErrors, even though other code
        // (eg apollo-engine-reporting) assumes that.
        return await config.executor(requestContext);
      } else {
        return await graphqlExecute(executionArgs);
      }
    } finally {
      executionDidEnd();
    }
  }

  async function sendResponse(
    response: GraphQLResponse,
  ): Promise<GraphQLResponse> {
    // We override errors, data, and extensions with the passed in response,
    // but keep other properties (like http)
    requestContext.response = extensionStack.willSendResponse({
      graphqlResponse: {
        ...requestContext.response,
        errors: response.errors,
        data: response.data,
        extensions: response.extensions,
      },
      context: requestContext.context,
    }).graphqlResponse;
    await dispatcher.invokeHookAsync(
      'willSendResponse',
      requestContext as GraphQLRequestContextWillSendResponse<TContext>,
    );
    return requestContext.response!;
  }

  /**
   * Report an error via `didEncounterErrors` and then `throw` it.
   *
   * Prior to the introduction of this function, some errors were being thrown
   * within the request pipeline and going directly to handling within
   * the `runHttpQuery.ts` module, rather than first being reported to the
   * plugin API's `didEncounterErrors` life-cycle hook (where they are to be
   * expected!).
   *
   * @param error The error to report to the request pipeline plugins prior
   *              to being thrown.
   *
   * @throws
   *
   */
  async function emitErrorAndThrow(error: GraphQLError): Promise<never> {
    await didEncounterErrors([error]);
    throw error;
  }

  async function didEncounterErrors(errors: ReadonlyArray<GraphQLError>) {
    requestContext.errors = errors;
    extensionStack.didEncounterErrors(errors);

    return await dispatcher.invokeHookAsync(
      'didEncounterErrors',
      requestContext as GraphQLRequestContextDidEncounterErrors<TContext>,
    );
  }

  async function sendErrorResponse(
    errorOrErrors: ReadonlyArray<GraphQLError> | GraphQLError,
    errorClass?: typeof ApolloError,
  ) {
    // If a single error is passed, it should still be encapsulated in an array.
    const errors = Array.isArray(errorOrErrors)
      ? errorOrErrors
      : [errorOrErrors];

    await didEncounterErrors(errors);

    return sendResponse({
      errors: formatErrors(
        errors.map(err =>
          fromGraphQLError(
            err,
            errorClass && {
              errorClass,
            },
          ),
        ),
      ),
    });
  }

  function formatErrors(
    errors: ReadonlyArray<GraphQLError>,
  ): ReadonlyArray<GraphQLFormattedError> {
    return formatApolloErrors(errors, {
      formatter: config.formatError,
      debug: requestContext.debug,
    });
  }

  function initializeRequestListenerDispatcher(): Dispatcher<
    GraphQLRequestListener<TContext>
  > {
    const requestListeners: GraphQLRequestListener<TContext>[] = [];
    if (config.plugins) {
      for (const plugin of config.plugins) {
        if (!plugin.requestDidStart) continue;
        const listener = plugin.requestDidStart(requestContext);
        if (listener) {
          requestListeners.push(listener);
        }
      }
    }
    return new Dispatcher(requestListeners);
  }

  function initializeExtensionStack(): GraphQLExtensionStack<TContext> {
    enableGraphQLExtensions(config.schema);

    // If custom extension factories were provided, create per-request extension
    // objects.
    const extensions = config.extensions ? config.extensions.map(f => f()) : [];

<<<<<<< HEAD
    if (config.tracing) {
      extensions.push(new TracingExtension());
=======
    if (config.cacheControl) {
      cacheControlExtension = new CacheControlExtension(config.cacheControl);
      extensions.push(cacheControlExtension);
>>>>>>> 13bf447b
    }

    return new GraphQLExtensionStack(extensions);
  }

  async function initializeDataSources() {
    if (config.dataSources) {
      const context = requestContext.context;

      const dataSources = config.dataSources();

      const initializers: any[] = [];
      for (const dataSource of Object.values(dataSources)) {
        if (dataSource.initialize) {
          initializers.push(
            dataSource.initialize({
              context,
              cache: requestContext.cache,
            })
          );
        }
      }

      await Promise.all(initializers);

      if ('dataSources' in context) {
        throw new Error(
          'Please use the dataSources config option instead of putting dataSources on the context yourself.',
        );
      }

      (context as any).dataSources = dataSources;
    }
  }
}<|MERGE_RESOLUTION|>--- conflicted
+++ resolved
@@ -23,14 +23,6 @@
   enablePluginsForSchemaResolvers,
   symbolUserFieldResolver,
 } from "./utils/schemaInstrumentation"
-<<<<<<< HEAD
-import { TracingExtension } from 'apollo-tracing';
-=======
-import {
-  CacheControlExtension,
-  CacheControlExtensionOptions,
-} from 'apollo-cache-control';
->>>>>>> 13bf447b
 import {
   ApolloError,
   fromGraphQLError,
@@ -637,16 +629,6 @@
     // objects.
     const extensions = config.extensions ? config.extensions.map(f => f()) : [];
 
-<<<<<<< HEAD
-    if (config.tracing) {
-      extensions.push(new TracingExtension());
-=======
-    if (config.cacheControl) {
-      cacheControlExtension = new CacheControlExtension(config.cacheControl);
-      extensions.push(cacheControlExtension);
->>>>>>> 13bf447b
-    }
-
     return new GraphQLExtensionStack(extensions);
   }
 
