{
  "name": "apollo-server-express",
<<<<<<< HEAD
  "version": "2.4.0-alpha.3",
=======
  "version": "2.3.3",
>>>>>>> 5939327e
  "description": "Production-ready Node.js GraphQL server for Express and Connect",
  "main": "dist/index.js",
  "types": "dist/index.d.ts",
  "repository": {
    "type": "git",
    "url": "https://github.com/apollographql/apollo-server/tree/master/packages/apollo-server-express"
  },
  "keywords": [
    "GraphQL",
    "Apollo",
    "Server",
    "Express",
    "Connect",
    "Javascript"
  ],
  "author": "opensource@apollographql.com",
  "license": "MIT",
  "bugs": {
    "url": "https://github.com/apollographql/apollo-server/issues"
  },
  "homepage": "https://github.com/apollographql/apollo-server#readme",
  "engines": {
    "node": ">=6"
  },
  "dependencies": {
    "@apollographql/graphql-playground-html": "^1.6.6",
    "@types/accepts": "^1.3.5",
    "@types/body-parser": "1.17.0",
    "@types/cors": "^2.8.4",
    "@types/express": "4.16.1",
    "accepts": "^1.3.5",
    "apollo-server-core": "file:../apollo-server-core",
    "body-parser": "^1.18.3",
    "cors": "^2.8.4",
    "graphql-subscriptions": "^1.0.0",
    "graphql-tools": "^4.0.0",
    "type-is": "^1.6.16"
  },
  "devDependencies": {
    "apollo-server-integration-testsuite": "file:../apollo-server-integration-testsuite"
  },
  "peerDependencies": {
    "graphql": "^0.12.0 || ^0.13.0 || ^14.0.0"
  }
}<|MERGE_RESOLUTION|>--- conflicted
+++ resolved
@@ -1,10 +1,6 @@
 {
   "name": "apollo-server-express",
-<<<<<<< HEAD
   "version": "2.4.0-alpha.3",
-=======
-  "version": "2.3.3",
->>>>>>> 5939327e
   "description": "Production-ready Node.js GraphQL server for Express and Connect",
   "main": "dist/index.js",
   "types": "dist/index.d.ts",
