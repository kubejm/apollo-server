--- conflicted
+++ resolved
@@ -32,16 +32,7 @@
     callback,
   ): void => {
     context.callbackWaitsForEmptyEventLoop = false;
-    let { body, headers, isBase64Encoded } = event;
-    let query: Record<string, any> | Record<string, any>[];
-    const contentType = (
-      headers['content-type'] || headers['Content-Type'] || ''
-    ).toLowerCase();
-    const isMultipart = contentType.startsWith('multipart/form-data');
-
-    if (body && isBase64Encoded && !isMultipart) {
-      body = Buffer.from(body, 'base64').toString();
-    }
+    let { body } = event;
 
     if (event.httpMethod === 'POST' && !body) {
       return callback(null, {
@@ -50,17 +41,6 @@
       });
     }
 
-<<<<<<< HEAD
-=======
-    if (body && event.httpMethod === 'POST' && isMultipart) {
-      query = body as any;
-    } else if (body && event.httpMethod === 'POST') {
-      query = JSON.parse(body);
-    } else {
-      query = event.queryStringParameters || {};
-    }
-
->>>>>>> fc4c0a8c
     runHttpQuery([event, context], {
       method: event.httpMethod,
       options: options,
